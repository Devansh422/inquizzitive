@import url("https://fonts.googleapis.com/css2?family=Inter:wght@300;400;500;600;700&display=swap");

/* Tailwind CSS Directives */
@tailwind base;
@tailwind components;
@tailwind utilities;

/* Reset and Base Styles */
@layer base {
  * {
    margin: 0;
    padding: 0;
    box-sizing: border-box;
  }

  body,
  html,
  #root {
    font-family: "Inter", system-ui, -apple-system, sans-serif;
    background: linear-gradient(135deg, #667eea 0%, #764ba2 100%);
    min-height: 100vh;
    overflow-x: hidden;
  }
  .dark body,
  .dark html,
  .dark #root {
    background: linear-gradient(135deg, #1a1a2e 0%, #0f0f1e 100%);
  }
}

@layer components {
  /* App Container */
  .app {
    @apply min-h-screen relative;
  }

  /* Background Shapes */
  .bg-shapes {
    @apply fixed top-0 left-0 w-full h-full pointer-events-none z-0;
  }

  .shape {
    @apply absolute rounded-full;
    background: linear-gradient(
      45deg,
      rgba(255, 255, 255, 0.1),
      rgba(255, 255, 255, 0.05)
    );
    backdrop-filter: blur(10px);
    animation: float 6s ease-in-out infinite;
  }

  /* Dark Mode Shapes */
  .dark .shape {
    background: linear-gradient(
      45deg,
      rgba(100, 100, 255, 0.1),
      rgba(150, 100, 255, 0.05)
    );
  }

  .shape-1 {
    @apply w-[300px] h-[300px] top-[10%] left-[80%];
    animation-delay: 0s;
  }

  .shape-2 {
    @apply w-[200px] h-[200px] top-[70%] left-[10%];
    animation-delay: 2s;
  }

  .shape-3 {
    @apply w-[150px] h-[150px] top-[40%] left-[5%];
    animation-delay: 4s;
  }

  /* Floating Navigation */
  .floating-nav {
    @apply fixed top-5 left-1/2 -translate-x-1/2 flex justify-between items-center;
    @apply min-w-[500px] z-[1000];
    @apply px-6 py-3 rounded-[60px];
    background: rgba(255, 255, 255, 0.1);
    backdrop-filter: blur(20px);
    border: 1px solid rgba(255, 255, 255, 0.2);
    box-shadow: 0 8px 32px rgba(0, 0, 0, 0.1);
  }

  .dark .floating-nav {
    background: rgba(255, 255, 255, 0.05);
    border: 1px solid rgba(255, 255, 255, 0.1);
    box-shadow: 0 8px 32px rgba(0, 0, 0, 0.5);
  }

  .nav-brand {
    @apply flex items-center gap-3;
  }

  .nav-logo {
    @apply text-2xl;
  }

  .nav-title {
    @apply font-bold text-xl text-white;
    text-shadow: 0 2px 4px rgba(0, 0, 0, 0.1);
  }

  .nav-links {
    @apply flex gap-4;
  }

  .nav-btn {
    @apply bg-transparent border-none text-white px-4 py-2 rounded-[30px];
    @apply font-medium cursor-pointer transition-all duration-300 text-sm;
  }

  .nav-btn:hover {
    background: rgba(255, 255, 255, 0.1);
    @apply -translate-y-px;
  }

  .nav-btn-primary {
    background: rgba(255, 255, 255, 0.2);
    border: 1px solid rgba(255, 255, 255, 0.3);
  }

  .nav-btn-primary:hover {
    background: rgba(255, 255, 255, 0.3);
  }

  /* Mobile Navigation */
  .mobile-nav {
    @apply flex gap-2 items-center;
  }

  .desktop-nav {
    @apply flex gap-2 items-center;
  }

  /* Hamburger Menu */
  .hamburger-btn {
    @apply w-10 h-10 flex items-center justify-center;
  }

  .hamburger-icon {
    @apply w-5 h-4 flex flex-col justify-between relative;
  }

  .hamburger-line {
    @apply w-full h-0.5 bg-white transition-all duration-300 ease-in-out;
    transform-origin: center;
  }

  .hamburger-line.open:nth-child(1) {
    @apply rotate-45 translate-y-[6px];
  }

  .hamburger-line.open:nth-child(2) {
    @apply opacity-0;
  }

  .hamburger-line.open:nth-child(3) {
    @apply -rotate-45 -translate-y-[6px];
  }

  /* Mobile Menu Dropdown */
  .mobile-menu {
    @apply fixed top-[70px] left-1/2 -translate-x-1/2 z-[999];
    @apply w-[calc(100%-20px)] max-w-[300px];
    animation: slideDown 0.3s ease-out;
  }

  .mobile-menu-content {
    @apply rounded-2xl overflow-hidden;
    background: rgba(255, 255, 255, 0.1);
    backdrop-filter: blur(20px);
    border: 1px solid rgba(255, 255, 255, 0.2);
    box-shadow: 0 8px 32px rgba(0, 0, 0, 0.1);
  }

  .dark .mobile-menu-content {
    background: rgba(255, 255, 255, 0.05);
    border: 1px solid rgba(255, 255, 255, 0.1);
    box-shadow: 0 8px 32px rgba(0, 0, 0, 0.5);
  }

  .mobile-menu-item {
    @apply w-full px-6 py-4 text-left text-white border-none bg-transparent;
    @apply flex items-center gap-3 transition-all duration-300;
    @apply border-b border-white/10 last:border-b-0;
    font-size: 16px;
    font-weight: 500;
  }

  .mobile-menu-item:hover {
    background: rgba(255, 255, 255, 0.1);
  }

  .mobile-menu-item.primary {
    background: rgba(255, 255, 255, 0.15);
    border: 1px solid rgba(255, 255, 255, 0.2);
    margin: 8px;
    border-radius: 12px;
    @apply border-b-0;
  }

  .mobile-menu-item.primary:hover {
    background: rgba(255, 255, 255, 0.25);
  }

  .mobile-menu-icon {
    @apply text-lg;
  }

  @keyframes slideDown {
    from {
      opacity: 0;
      transform: translateX(-50%) translateY(-10px);
    }
    to {
      opacity: 1;
      transform: translateX(-50%) translateY(0);
    }
  }

  /* Prevent body scroll when mobile menu is open */
  .mobile-menu-open {
    overflow: hidden;
  }

  /* Additional mobile improvements */
  @media (max-width: 768px) {
    .welcome-card {
      margin: 0 8px;
    }
    
    .glass-card {
      margin: 0 8px 16px 8px;
    }
    
    .questions-container {
      padding: 0 8px;
    }
    
    .question-card {
      margin-bottom: 16px;
    }
  }

  /* Main Container */
  .main-container {
    @apply relative z-[1] max-w-[1000px] mx-auto;
    padding: 100px 20px 40px;
  }

  /* Glass Card Base */
  .glass-card {
    @apply rounded-3xl transition-all duration-300;
    background: rgba(255, 255, 255, 0.1);
    backdrop-filter: blur(20px);
    border: 1px solid rgba(255, 255, 255, 0.2);
    box-shadow: 0 8px 32px rgba(0, 0, 0, 0.1);
  }

  .glass-card:hover {
    @apply -translate-y-0.5;
    box-shadow: 0 12px 40px rgba(0, 0, 0, 0.15);
  }

  .dark .glass-card {
    background: rgba(255, 255, 255, 0.05);
    border: 1px solid rgba(255, 255, 255, 0.1);
    box-shadow: 0 8px 32px rgba(0, 0, 0, 0.3);
  }

  .dark .glass-card:hover {
    box-shadow: 0 12px 40px rgba(0, 0, 0, 0.4);
  }

  /* Welcome Section */
  .welcome-section {
    @apply flex justify-center items-center;
    min-height: calc(100vh - 200px);
  }

  .welcome-card {
    @apply p-12 text-center max-w-[700px] w-full;
  }

  .welcome-title {
    @apply text-[3.5rem] font-bold text-white mb-4;
    text-shadow: 0 4px 8px rgba(0, 0, 0, 0.2);
  }

  .gradient-text {
    background: linear-gradient(135deg, #f093fb 0%, #f5576c 50%, #4facfe 100%);
    -webkit-background-clip: text;
    -webkit-text-fill-color: transparent;
    background-clip: text;
  }

  .welcome-subtitle {
    @apply text-xl mb-8 font-normal;
    color: rgba(255, 255, 255, 0.8);
  }

  .welcome-actions {
    @apply mb-8;
  }

  .info-btn {
    @apply border-none px-6 py-3 rounded-[30px] text-white;
    @apply text-base font-medium cursor-pointer transition-all duration-300;
    @apply flex items-center justify-center gap-2 mx-auto;
    background: rgba(255, 255, 255, 0.15);
    border: 1px solid rgba(255, 255, 255, 0.3);
  }

  .info-btn:hover {
    background: rgba(255, 255, 255, 0.25);
    @apply -translate-y-0.5;
  }

  /* Quiz Setup */
  .quiz-setup {
    @apply flex flex-col gap-6 max-w-[500px] mx-auto mt-4;
  }

  .setup-row {
    @apply grid grid-cols-2 gap-5;
  }

  .input-group {
    @apply text-left;
  }

  .input-group label {
    @apply block text-white font-medium mb-2 text-sm;
  }

  .glass-select {
    @apply w-full px-[18px] py-3.5 text-white text-base;
    @apply rounded-xl cursor-pointer transition-all duration-300;
    background: rgba(255, 255, 255, 0.15);
    border: 1px solid rgba(255, 255, 255, 0.3);
    backdrop-filter: blur(10px);
  }

  .glass-select:focus {
    @apply outline-none;
    border-color: rgba(255, 255, 255, 0.5);
    background: rgba(255, 255, 255, 0.2);
  }

  .glass-select option {
    background: rgba(102, 126, 234, 0.95);
    @apply text-white;
  }

  /* Start Button */
  .start-btn {
    @apply border-none px-8 py-4 rounded-[50px] text-white;
    @apply text-lg font-semibold cursor-pointer transition-all duration-300;
    @apply flex items-center justify-center gap-3;
    background: linear-gradient(135deg, #f093fb 0%, #f5576c 100%);
    box-shadow: 0 4px 20px rgba(245, 87, 108, 0.3);
  }

  .start-btn:hover:not(:disabled) {
    @apply -translate-y-0.5;
    box-shadow: 0 8px 30px rgba(245, 87, 108, 0.4);
  }

  .start-btn:disabled {
    @apply opacity-70 cursor-not-allowed;
  }

  .loading-spinner {
    @apply w-4 h-4 rounded-full;
    border: 2px solid rgba(255, 255, 255, 0.3);
    border-top-color: white;
    animation: spin 1s ease-in-out infinite;
  }

  /* Quiz Section */
  .quiz-section {
    @apply flex flex-col gap-6;
  }

  .quiz-header-card {
    @apply px-8 py-6 flex justify-between items-center;
  }

  .quiz-info h2 {
    @apply text-white text-[1.8rem] font-semibold mb-1;
  }

  .quiz-meta {
    @apply text-sm;
    color: rgba(255, 255, 255, 0.7);
  }

  .timer {
    @apply flex items-center gap-2 px-5 py-3 rounded-[50px];
    background: rgba(255, 255, 255, 0.15);
    border: 1px solid rgba(255, 255, 255, 0.3);
  }

  .timer-icon {
    @apply text-xl;
  }

  .timer-text {
    @apply text-white font-semibold text-lg;
    font-variant-numeric: tabular-nums;
  }

  /* Questions */
  .questions-container {
    @apply flex flex-col gap-5;
  }

  .question-card {
    @apply p-7;
    animation: slideInUp 0.5s ease-out;
  }

  .question-header {
    @apply mb-6;
  }

  .question-number {
    @apply inline-block text-white px-3 py-1.5 rounded-[20px];
    @apply font-semibold text-sm mb-4;
    background: linear-gradient(135deg, #f093fb 0%, #f5576c 100%);
  }

  .question-text {
    @apply text-white text-[1.1rem] font-medium leading-relaxed;
  }

  .options-grid {
    @apply grid gap-3;
  }

  .option-btn {
    @apply flex items-center gap-4 px-5 py-4 rounded-2xl;
    @apply cursor-pointer transition-all duration-300 text-left;
    background: rgba(255, 255, 255, 0.08);
    border: 1px solid rgba(255, 255, 255, 0.2);
  }

  .option-btn:hover {
    background: rgba(255, 255, 255, 0.15);
    border-color: rgba(255, 255, 255, 0.4);
    @apply translate-x-1;
  }

  .option-btn.selected {
    background: linear-gradient(135deg, #f093fb 0%, #f5576c 100%);
    border-color: rgba(255, 255, 255, 0.5);
    @apply translate-x-2;
    box-shadow: 0 4px 20px rgba(245, 87, 108, 0.3);
  }

  .option-letter {
    @apply flex items-center justify-center w-8 h-8 rounded-full;
    @apply text-white font-semibold text-sm shrink-0;
    background: rgba(255, 255, 255, 0.2);
  }

  .option-btn.selected .option-letter {
    background: rgba(255, 255, 255, 0.3);
  }

  .option-text {
    @apply text-white text-base font-medium;
  }

  /* Quiz Actions */
  .quiz-actions {
    @apply flex justify-center py-6;
  }

  .submit-btn {
    @apply border-none px-10 py-4 rounded-[50px] text-white;
    @apply text-lg font-semibold cursor-pointer transition-all duration-300;
    background: linear-gradient(135deg, #667eea 0%, #764ba2 100%);
    box-shadow: 0 4px 20px rgba(118, 75, 162, 0.3);
  }

  .submit-btn:hover {
    @apply -translate-y-0.5;
    box-shadow: 0 8px 30px rgba(118, 75, 162, 0.4);
  }

  /* Results Section */
  .results-section {
    @apply flex flex-col gap-8;
  }

  .results-header {
    @apply p-10 text-center;
  }

  .results-celebration {
    @apply mb-8;
  }

  .celebration-emoji {
    @apply text-[4rem] block mb-4;
  }

  .results-celebration h2 {
    @apply text-white text-[2.5rem] font-bold;
  }

  .score-display {
    @apply flex items-center justify-center gap-12 flex-wrap;
  }

  .score-circle {
    @apply flex flex-col items-center justify-center w-40 h-40 rounded-full;
    background: linear-gradient(135deg, #f093fb 0%, #f5576c 100%);
    box-shadow: 0 8px 32px rgba(245, 87, 108, 0.4);
    border: 3px solid rgba(255, 255, 255, 0.3);
  }

  .score-percentage {
    @apply text-[2.5rem] font-bold text-white;
    text-shadow: 0 2px 4px rgba(0, 0, 0, 0.2);
  }

  .score-fraction {
    @apply text-base font-medium;
    color: rgba(255, 255, 255, 0.9);
  }

  .score-details {
    @apply flex flex-col gap-4;
  }

  .score-item {
    @apply flex justify-between items-center px-6 py-4 rounded-2xl min-w-[200px];
    background: rgba(255, 255, 255, 0.1);
    border: 1px solid rgba(255, 255, 255, 0.2);
  }

  .score-label {
    @apply font-medium;
    color: rgba(255, 255, 255, 0.8);
  }

  .score-value {
    @apply font-bold text-xl;
  }

  .score-value.correct {
    @apply text-green-500;
  }
  .score-value.wrong {
    @apply text-red-500;
  }
  .score-value.total {
    @apply text-white;
  }

  /* Answer Review */
  .answers-review {
    @apply flex flex-col gap-5;
  }

  .review-title {
    @apply text-white text-[1.8rem] font-semibold text-center mb-2;
  }

  .answer-card {
    @apply p-7 border-l-4 border-l-transparent;
  }

  .answer-card.correct {
    @apply border-l-green-500;
    background: rgba(16, 185, 129, 0.05);
  }

  .answer-card.incorrect {
    @apply border-l-red-500;
    background: rgba(239, 68, 68, 0.05);
  }

  .answer-header {
    @apply flex justify-between items-center mb-4;
  }

  .answer-number {
    @apply px-3 py-1.5 rounded-[20px] font-semibold text-sm;
    background: rgba(255, 255, 255, 0.2);
    @apply text-white;
  }

  .answer-status {
    @apply text-2xl;
  }

  .answer-question {
    @apply text-white text-[1.1rem] font-medium leading-relaxed mb-5;
  }

  .answer-details {
    @apply flex flex-col gap-3;
  }

  .answer-row {
    @apply flex items-center gap-3 flex-wrap;
  }

  .answer-label {
    @apply font-medium min-w-[120px];
    color: rgba(255, 255, 255, 0.7);
  }

  .answer-value {
    @apply font-semibold px-3 py-1.5 rounded-lg;
    background: rgba(255, 255, 255, 0.1);
  }

  .answer-value.correct {
    @apply text-green-500;
    background: rgba(16, 185, 129, 0.15);
  }

  .answer-value.incorrect {
    @apply text-red-500;
    background: rgba(239, 68, 68, 0.15);
  }

  .explanation {
    @apply px-4 py-4 rounded-xl flex gap-3 items-start mt-2;
    background: rgba(255, 255, 255, 0.08);
    border: 1px solid rgba(255, 255, 255, 0.15);
  }

  .explanation-icon {
    @apply text-xl shrink-0 mt-0.5;
  }

  .explanation-text {
    @apply leading-relaxed text-[15px];
    color: rgba(255, 255, 255, 0.9);
  }

  /* Results Actions */
  .results-actions {
    @apply flex justify-center py-6;
  }

  .new-quiz-btn {
    @apply border-none px-8 py-4 rounded-[50px] text-white;
    @apply text-lg font-semibold cursor-pointer transition-all duration-300;
    @apply flex items-center gap-3;
    background: linear-gradient(135deg, #667eea 0%, #764ba2 100%);
    box-shadow: 0 4px 20px rgba(118, 75, 162, 0.3);
  }

  .new-quiz-btn:hover {
    @apply -translate-y-0.5;
    box-shadow: 0 8px 30px rgba(118, 75, 162, 0.4);
  }

  /* Scrollbar Styling */
  ::-webkit-scrollbar {
    @apply w-2;
  }

  ::-webkit-scrollbar-track {
    @apply rounded-[10px];
    background: rgba(255, 255, 255, 0.1);
  }

  ::-webkit-scrollbar-thumb {
    @apply rounded-[10px] transition-all duration-300;
    background: rgba(255, 255, 255, 0.3);
  }

  ::-webkit-scrollbar-thumb:hover {
    background: rgba(255, 255, 255, 0.5);
  }

  /* Focus States for Accessibility */
  .glass-select:focus,
  .option-btn:focus,
  .start-btn:focus,
  .submit-btn:focus,
  .new-quiz-btn:focus,
  .nav-btn:focus {
    @apply outline-2 outline-offset-2;
    outline-color: rgba(255, 255, 255, 0.5);
  }

  /* Exam Prep Page Styles */
  .exam-prep-page {
    @apply flex flex-col gap-6;
  }

  .exam-prep-header {
    @apply p-8 text-center relative;
  }

  .back-btn {
    @apply absolute top-6 left-6 px-4 py-2 rounded-xl text-white;
    @apply font-medium cursor-pointer transition-all duration-300;
    background: rgba(255, 255, 255, 0.1);
    border: 1px solid rgba(255, 255, 255, 0.2);
  }

  .back-btn:hover {
    background: rgba(255, 255, 255, 0.2);
    @apply -translate-x-1;
  }

  .header-content {
    @apply max-w-[600px] mx-auto;
  }

  .page-title {
    @apply text-[3rem] font-bold text-white mb-4;
    text-shadow: 0 4px 8px rgba(0, 0, 0, 0.2);
  }

  .page-subtitle {
    @apply text-xl font-normal;
    color: rgba(255, 255, 255, 0.8);
  }

  /* Tab Navigation */
  .tab-navigation {
    @apply p-2;
  }

  .tab-buttons {
    @apply flex gap-2 justify-center flex-wrap;
  }

  .tab-btn {
    @apply px-6 py-3 rounded-xl text-white font-medium;
    @apply cursor-pointer transition-all duration-300 flex items-center gap-2;
    background: rgba(255, 255, 255, 0.1);
    border: 1px solid rgba(255, 255, 255, 0.2);
  }

  .tab-btn:hover {
    background: rgba(255, 255, 255, 0.15);
    @apply -translate-y-0.5;
  }

  .tab-btn.active {
    background: linear-gradient(135deg, #f093fb 0%, #f5576c 100%);
    border-color: rgba(255, 255, 255, 0.3);
    box-shadow: 0 4px 20px rgba(245, 87, 108, 0.3);
  }

  .tab-icon {
    @apply text-lg;
  }

  .tab-label {
    @apply text-sm font-medium;
  }

  /* Tab Content */
  .tab-content {
    @apply flex flex-col gap-6;
  }

  .section-title {
    @apply text-white text-[2rem] font-bold text-center mb-4;
  }

  .section-description {
    @apply text-center mb-8;
    color: rgba(255, 255, 255, 0.8);
  }

  /* Overview Section */
  .overview-section {
    @apply flex flex-col gap-6;
  }

  .overview-card {
    @apply p-8;
  }

  .overview-grid {
    @apply grid grid-cols-1 md:grid-cols-2 gap-6;
  }

  .overview-item {
    @apply text-center p-6 rounded-2xl;
    background: rgba(255, 255, 255, 0.05);
    border: 1px solid rgba(255, 255, 255, 0.1);
  }

  .overview-icon {
    @apply text-4xl mb-4;
  }

  .overview-item h3 {
    @apply text-white text-xl font-semibold mb-3;
  }

  .overview-item p {
    color: rgba(255, 255, 255, 0.8);
    @apply leading-relaxed;
  }

  .success-stats {
    @apply p-8;
  }

  .stats-title {
    @apply text-white text-xl font-semibold text-center mb-6;
  }

  .stats-grid {
    @apply grid grid-cols-1 md:grid-cols-3 gap-6;
  }

  .stat-item {
    @apply text-center;
  }

  .stat-number {
    @apply text-4xl font-bold mb-2;
    background: linear-gradient(135deg, #f093fb 0%, #f5576c 100%);
    -webkit-background-clip: text;
    -webkit-text-fill-color: transparent;
    background-clip: text;
  }

  .stat-label {
    @apply text-white font-medium;
  }

  /* Exams Section */
  .exams-section {
    @apply flex flex-col gap-6;
  }

  .exams-intro {
    @apply p-8 text-center;
  }

  .exams-grid {
    @apply grid grid-cols-1 md:grid-cols-2 gap-6;
  }

  .exam-card {
    @apply p-6;
  }

  .exam-header {
    @apply flex items-center gap-4 mb-6;
  }

  .exam-icon {
    @apply text-4xl;
  }

  .exam-name {
    @apply text-white text-xl font-semibold mb-1;
  }

  .exam-description {
    color: rgba(255, 255, 255, 0.7);
    @apply text-sm;
  }

  .exam-details {
    @apply flex flex-col gap-4;
  }

  .exam-list h4,
  .subject-list h4 {
    @apply text-white font-medium mb-2;
  }

  .exam-list ul {
    @apply list-disc list-inside;
    color: rgba(255, 255, 255, 0.8);
  }

  .exam-list li {
    @apply mb-1;
  }

  .subject-tags {
    @apply flex flex-wrap gap-2;
  }

  .subject-tag {
    @apply px-3 py-1 rounded-full text-sm font-medium text-white;
    background: rgba(255, 255, 255, 0.15);
    border: 1px solid rgba(255, 255, 255, 0.2);
  }

  /* Features Section */
  .features-section {
    @apply flex flex-col gap-6;
  }

  .features-intro {
    @apply p-8 text-center;
  }

  .features-grid {
    @apply grid grid-cols-1 md:grid-cols-2 lg:grid-cols-3 gap-6;
  }

  .feature-card {
    @apply p-6 text-center;
  }

  .feature-icon {
    @apply text-4xl mb-4;
  }

  .feature-title {
    @apply text-white text-lg font-semibold mb-3;
  }

  .feature-description {
    color: rgba(255, 255, 255, 0.8);
    @apply leading-relaxed text-sm;
  }

  /* Study Plan Section */
  .study-plan-section {
    @apply flex flex-col gap-6;
  }

  .study-plan-intro {
    @apply p-8 text-center;
  }

  .study-plan-timeline {
    @apply flex flex-col gap-4;
  }

  .phase-card {
    @apply p-6;
  }

  .phase-header {
    @apply flex items-center gap-4 mb-4;
  }

  .phase-number {
    @apply w-12 h-12 rounded-full flex items-center justify-center;
    @apply text-white font-bold text-lg;
    background: linear-gradient(135deg, #f093fb 0%, #f5576c 100%);
  }

  .phase-name {
    @apply text-white text-xl font-semibold mb-1;
  }

  .phase-duration {
    color: rgba(255, 255, 255, 0.7);
    @apply text-sm;
  }

  .phase-focus {
    color: rgba(255, 255, 255, 0.9);
    @apply mb-4;
  }

  .phase-activities h4 {
    @apply text-white font-medium mb-2;
  }

  .phase-activities ul {
    @apply list-disc list-inside;
    color: rgba(255, 255, 255, 0.8);
  }

  .phase-activities li {
    @apply mb-1;
  }

  /* Call to Action */
  .cta-section {
    @apply p-10 text-center;
  }

  .cta-title {
    @apply text-white text-[2.5rem] font-bold mb-4;
  }

  .cta-description {
    @apply text-xl mb-8;
    color: rgba(255, 255, 255, 0.8);
  }

  .cta-btn {
    @apply border-none px-10 py-4 rounded-[50px] text-white;
    @apply text-lg font-semibold cursor-pointer transition-all duration-300;
    @apply flex items-center justify-center gap-3 mx-auto;
    background: linear-gradient(135deg, #f093fb 0%, #f5576c 100%);
    box-shadow: 0 4px 20px rgba(245, 87, 108, 0.3);
  }

  .cta-btn:hover {
    @apply -translate-y-0.5;
    box-shadow: 0 8px 30px rgba(245, 87, 108, 0.4);
  }
}

/* Animations */
@keyframes float {
  0%,
  100% {
    transform: translate(0, 0) rotate(0deg);
  }
  33% {
    transform: translate(30px, -30px) rotate(120deg);
  }
  66% {
    transform: translate(-20px, 20px) rotate(240deg);
  }
}

@keyframes spin {
  to {
    transform: rotate(360deg);
  }
}

@keyframes slideInUp {
  from {
    opacity: 0;
    transform: translateY(30px);
  }
  to {
    opacity: 1;
    transform: translateY(0);
  }
}

/* Responsive Design */
@media (max-width: 768px) {
  .floating-nav {
    @apply min-w-0 px-5 py-2.5;
    width: calc(100% - 40px);
  }

  .nav-title {
    @apply text-lg;
  }

<<<<<<< HEAD
  .nav-btn {
    @apply px-3 py-1.5 text-xs;
=======
  /* Hide desktop nav, show mobile nav */
  .desktop-nav {
    @apply hidden;
  }

  .mobile-nav {
    @apply flex;
>>>>>>> af949f1e
  }

  .main-container {
    padding: 90px 16px 24px;
  }

  .welcome-card {
    @apply px-6 py-8;
  }

  .welcome-title {
    @apply text-[2.5rem];
  }

  .setup-row {
    @apply grid-cols-1 gap-4;
  }

  .quiz-header-card {
    @apply flex-col gap-4 text-center;
  }

  .score-display {
    @apply flex-col gap-6;
  }

  .score-circle {
    @apply w-[140px] h-[140px];
  }

  .score-percentage {
    @apply text-[2rem];
  }

  .answer-row {
    @apply flex-col items-start;
  }

  .answer-label {
    @apply min-w-0;
  }
}

@media (min-width: 769px) {
  /* Hide mobile nav, show desktop nav */
  .mobile-nav {
    @apply hidden;
  }

  .desktop-nav {
    @apply flex;
  }
}

@media (max-width: 480px) {
<<<<<<< HEAD
=======
  .floating-nav {
    @apply px-2 py-1.5;
    width: calc(100% - 16px);
    max-width: calc(100vw - 16px);
  }

  .nav-brand {
    @apply gap-1.5;
  }

  .nav-title {
    @apply text-sm;
  }

  .nav-logo {
    @apply text-base;
  }

  .mobile-nav {
    @apply gap-1;
  }

  .hamburger-btn {
    @apply w-8 h-8;
  }

  .mobile-menu {
    @apply w-[calc(100%-16px)];
    top: 60px;
  }

  .mobile-menu-item {
    @apply px-4 py-3 text-sm;
  }

>>>>>>> af949f1e
  .welcome-title {
    @apply text-[2rem];
  }

  .welcome-subtitle {
    @apply text-base;
  }

  .question-card,
  .answer-card {
    @apply p-5;
  }

  .options-grid {
    @apply gap-2;
  }

  .option-btn {
    @apply px-4 py-3;
  }

  .option-text {
    @apply text-sm;
  }
}

/* Print Styles */
@media print {
  .floating-nav,
  .bg-shapes,
  .quiz-actions,
  .results-actions {
    @apply hidden;
  }

  .glass-card {
    background: white !important;
    color: black !important;
    box-shadow: none !important;
    border: 1px solid #ddd !important;
  }
}<|MERGE_RESOLUTION|>--- conflicted
+++ resolved
@@ -475,6 +475,57 @@
   .option-text {
     @apply text-white text-base font-medium;
   }
+  
+  /* Progress Bar */
+  .progress-card {
+    @apply px-6 py-5;
+  }
+
+  .progress-header {
+    @apply flex justify-between items-center mb-4;
+  }
+
+  .progress-text {
+    @apply text-white text-sm font-medium;
+    color: rgba(255, 255, 255, 0.9);
+  }
+
+  .progress-percentage {
+    @apply text-white text-sm font-bold px-3 py-1 rounded-full;
+    background: linear-gradient(135deg, #f093fb 0%, #f5576c 100%);
+    box-shadow: 0 2px 8px rgba(245, 87, 108, 0.3);
+  }
+
+  .progress-bar-container {
+    @apply w-full h-3 rounded-full overflow-hidden;
+    background: rgba(255, 255, 255, 0.1);
+    border: 1px solid rgba(255, 255, 255, 0.2);
+  }
+
+  .progress-bar-fill {
+    @apply h-full rounded-full transition-all duration-700 ease-out;
+    background: linear-gradient(135deg, #f093fb 0%, #f5576c 50%, #4facfe 100%);
+    box-shadow: 0 0 10px rgba(245, 87, 108, 0.4);
+    position: relative;
+  }
+
+  .progress-bar-fill::after {
+    content: '';
+    @apply absolute top-0 right-0 w-2 h-full;
+    background: linear-gradient(90deg, transparent, rgba(255, 255, 255, 0.3));
+    animation: shimmer 2s ease-in-out infinite;
+  }
+
+  /* Dark mode progress bar */
+  .dark .progress-bar-container {
+    background: rgba(255, 255, 255, 0.05);
+    border: 1px solid rgba(255, 255, 255, 0.1);
+  }
+
+  .dark .progress-bar-fill {
+    box-shadow: 0 0 10px rgba(245, 87, 108, 0.6);
+  }
+
 
   /* Quiz Actions */
   .quiz-actions {
@@ -1045,21 +1096,42 @@
   }
 }
 
+@keyframes shimmer {
+  0% {
+    opacity: 0;
+  }
+  50% {
+    opacity: 1;
+  }
+  100% {
+    opacity: 0;
+  }
+}
+
 /* Responsive Design */
 @media (max-width: 768px) {
   .floating-nav {
-    @apply min-w-0 px-5 py-2.5;
-    width: calc(100% - 40px);
+    @apply min-w-0 px-3 py-2;
+    width: calc(100% - 20px);
+    max-width: calc(100vw - 20px);
+  }
+  
+   .nav-brand {
+    @apply gap-2;
   }
 
   .nav-title {
     @apply text-lg;
   }
-
-<<<<<<< HEAD
+  
+  .nav-logo {
+    @apply text-lg;
+  }
+
+
   .nav-btn {
     @apply px-3 py-1.5 text-xs;
-=======
+  }
   /* Hide desktop nav, show mobile nav */
   .desktop-nav {
     @apply hidden;
@@ -1067,7 +1139,6 @@
 
   .mobile-nav {
     @apply flex;
->>>>>>> af949f1e
   }
 
   .main-container {
@@ -1088,6 +1159,22 @@
 
   .quiz-header-card {
     @apply flex-col gap-4 text-center;
+  }
+  
+   .progress-card {
+    @apply px-4 py-4;
+  }
+  
+    .progress-header {
+    @apply flex-col gap-2 items-start;
+  }
+
+  .progress-text {
+    @apply text-xs;
+  }
+
+  .progress-percentage {
+    @apply text-xs px-2 py-1;
   }
 
   .score-display {
@@ -1123,8 +1210,6 @@
 }
 
 @media (max-width: 480px) {
-<<<<<<< HEAD
-=======
   .floating-nav {
     @apply px-2 py-1.5;
     width: calc(100% - 16px);
@@ -1160,7 +1245,6 @@
     @apply px-4 py-3 text-sm;
   }
 
->>>>>>> af949f1e
   .welcome-title {
     @apply text-[2rem];
   }

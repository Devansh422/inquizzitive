--- conflicted
+++ resolved
@@ -355,11 +355,9 @@
   const [selectedDifficulty, setSelectedDifficulty] = useState("Medium");
   const [numQuestions, setNumQuestions] = useState(10);
   const [showStartScreen, setShowStartScreen] = useState(true);
-<<<<<<< HEAD
   const [originalQuiz, setOriginalQuiz] = useState([]);
-=======
   const [showExamPrepPage, setShowExamPrepPage] = useState(false);
->>>>>>> 231597aa
+
 
   const [isDarkMode, setIsDarkMode] = useState(() => {
     const savedMode = localStorage.getItem("darkMode");
@@ -442,11 +440,7 @@
       console.log("Cleaned questions:", cleanedQuestions); // Debug log
 
       setQuiz(cleanedQuestions);
-<<<<<<< HEAD
       setOriginalQuiz(cleanedQuestions);
-      // Set timer based on number of questions (30 seconds per question)
-=======
->>>>>>> 231597aa
       setTimeLeft(cleanedQuestions.length * 30);
     } catch (err) {
       console.error("Error generating quiz:", err);

--- conflicted
+++ resolved
@@ -28,15 +28,9 @@
     setShowStartScreen(false);
 
     try {
-<<<<<<< HEAD
-      // Replace this with your actual Gemini API call
-
       const genAI = new GoogleGenerativeAI(import.meta.env.VITE_GEMINI_API_KEY);
-      const model = genAI.getGenerativeModel({ model: "gemini-1.5-flash" });
-=======
-       const genAI = new GoogleGenerativeAI(import.meta.env.VITE_GEMINI_API_KEY);
       const model = genAI.getGenerativeModel({ model: "gemini-2.0-flash" });
->>>>>>> 46b55482
+
       const prompt = `
       Generate ${numQuestions} multiple choice questions on ${selectedCategory} for ${selectedDifficulty} difficulty level.
       

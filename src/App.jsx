--- conflicted
+++ resolved
@@ -900,24 +900,6 @@
                 </span>
               </div>
             </div>
-<<<<<<< HEAD
-            <div className="glass-card progress-card">
-              <div className="progress-header">
-                <span className="progress-text">
-                  Progress: {progress.answered} of {progress.total} questions answered
-                </span>
-                <span className="progress-percentage">{progress.percentage}%</span>
-              </div>
-              <div className="progress-bar-container">
-                <div 
-                  className="progress-bar-fill"
-                  style={{ width: `${progress.percentage}%` }}
-                ></div>
-              </div>
-            </div>
-
-=======
->>>>>>> 3c9a2dab
             <div className="questions-container">
               {quiz.map((q, idx) => (
                 <div key={idx} className="glass-card question-card">
